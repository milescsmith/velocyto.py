[tool.poetry]
name = "velocyto"
<<<<<<< HEAD
version = "0.24.0"
=======
version = "0.25.0"
>>>>>>> a61a9bac
description = "RNA velocity analysis for single cell RNA-seq data"
authors = ["Linnarsson Lab <sten.linnarsson@ki.se>"]
license = "BSD-2-Clause"
readme = "README.md"
homepage = "https://github.com/velocyto-team/velocyto.py"
repository = "https://github.com/velocyto-team/velocyto.py"
documentation = "http://velocyto.org/velocyto.py/index.html"
keywords = ["RNAseq", "singlecell", "bioinformatics", "transcriptomics"]
include = [
    # C extensions must be included in the wheel distributions
    { path = "src/velocyto/*.so", format = "wheel" },
    { path = "src/velocyto/*.csv", format = "wheel" },
    { path = "src/velocyto/*.pyx", format = "wheel" },
    { path = "src/velocyto/*.c", format = "wheel" },
    { path = "barcodes/*.gz", format = ["sdist", "wheel"] }
]

[tool.poetry.dependencies]
python = ">=3.9,<3.11"
numba = "^0.56.3"
numpy = "^1.23.4"
scipy = "^1.9.3"
cython = "^0.29.32"
matplotlib = "^3.6.2"
h5py = "^3.7.0"
loompy = "^3.0.7"
pysam = "^0.20.0"
pandas = "^1.5.1"
scikit-learn = "^1.1.3"
rpy2 = "^3.5.5"
typer = "^0.6.1"
loguru = "^0.6.0"
rich = "^12.6.0"
tqdm = "^4.64.1"

[tool.poetry.extras]
R = ["rpy2"]

[tool.poetry.dev-dependencies]
black = "^22.6.0"
isort = "^5.10.1"
mypy = "^0.961"
flake8 = "^4.0.1"
ipython = "^8.4.0"
nox = "^2022.1.7"
nox-poetry = "^1.0.1"

[tool.poetry.group.dev.dependencies]
memray = "^1.4.0"
memory-profiler = "^0.60.0"

[build-system]
requires = ["poetry-core>=1.0.0", "cython", "numpy", "toml", "setuptools"]
build-backend = "poetry.core.masonry.api"

[tool.poetry.scripts]
velocyto = "velocyto.commands.cli:velocyto"

[tool.poetry.build]
generate-setup-file = false
script = "build.py"

[tool.black]
line-length = 120
target-version = ['py39']
skip-string-normalization = true<|MERGE_RESOLUTION|>--- conflicted
+++ resolved
@@ -1,10 +1,6 @@
 [tool.poetry]
 name = "velocyto"
-<<<<<<< HEAD
-version = "0.24.0"
-=======
-version = "0.25.0"
->>>>>>> a61a9bac
+version = "0.26.0"
 description = "RNA velocity analysis for single cell RNA-seq data"
 authors = ["Linnarsson Lab <sten.linnarsson@ki.se>"]
 license = "BSD-2-Clause"
